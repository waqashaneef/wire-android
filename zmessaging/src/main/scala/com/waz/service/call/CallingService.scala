/*
 * Wire
 * Copyright (C) 2016 Wire Swiss GmbH
 *
 * This program is free software: you can redistribute it and/or modify
 * it under the terms of the GNU General Public License as published by
 * the Free Software Foundation, either version 3 of the License, or
 * (at your option) any later version.
 *
 * This program is distributed in the hope that it will be useful,
 * but WITHOUT ANY WARRANTY; without even the implied warranty of
 * MERCHANTABILITY or FITNESS FOR A PARTICULAR PURPOSE. See the
 * GNU General Public License for more details.
 *
 * You should have received a copy of the GNU General Public License
 * along with this program. If not, see <http://www.gnu.org/licenses/>.
 */
package com.waz.service.call


import com.sun.jna.Pointer
import com.waz.ZLog.ImplicitTag._
import com.waz.ZLog._
import com.waz.api.impl.ErrorResponse
import com.waz.content.{MembersStorage, UserPreferences}
import com.waz.model.otr.ClientId
import com.waz.model.{ConvId, RConvId, UserId, _}
import com.waz.service.ZMessaging.clock
import com.waz.service._
import com.waz.service.call.Avs.AvsClosedReason.{StillOngoing, reasonString}
import com.waz.service.call.Avs.VideoState._
import com.waz.service.call.Avs.{AvsClosedReason, VideoState, WCall}
import com.waz.service.call.CallInfo.CallState._
import com.waz.service.conversation.{ConversationsContentUpdater, ConversationsService}
import com.waz.service.messages.MessagesService
import com.waz.service.push.PushService
import com.waz.service.tracking.{AVSMetricsEvent, TrackingService}
import com.waz.sync.otr.OtrSyncHandler
import com.waz.threading.{CancellableFuture, SerialDispatchQueue}
import com.waz.utils.events._
import com.waz.utils.wrappers.Context
import com.waz.utils.{RichDate, RichInstant, Serialized, returning, returningF}
import com.waz.zms.CallWakeService
import com.waz.znet.Response.SuccessHttpStatus
import com.waz.znet._
import org.threeten.bp.{Duration, Instant}

import scala.concurrent.{Future, Promise}
import scala.util.Success
import scala.util.control.NonFatal

class GlobalCallingService() {

  lazy val services: Signal[Set[(UserId, CallingService)]] = ZMessaging.currentAccounts.zmsInstances.map(_.map(z => z.selfUserId -> z.calling))

  //If there is an active call in one or more of the logged in accounts, returns the account id for the one with the oldest call
  lazy val activeAccount: Signal[Option[UserId]] = services.flatMap { ss =>
    val signals = ss.toSeq.map { case (id, s) =>
      s.currentCall.map {
        case Some(call) => Some((id, call))
        case _          => None
      }
    }

    /**
      * Sort by call start time (sort returns oldest call to newest call) and then always take the oldest.
      * This should stop any new (should only be incoming) calls from another account from hi-jacking any currently active call
      */
    Signal.sequence(signals: _*).map(_.flatten.sortBy(_._2.startTime).headOption).map(_.map(_._1))
  }
}

class CallingService(val accountId:       UserId,
                     val clientId:        ClientId,
                     context:             Context,
                     avs:                 Avs,
                     convs:               ConversationsContentUpdater,
                     convsService:        ConversationsService,
                     members:             MembersStorage,
                     otrSyncHandler:      OtrSyncHandler,
                     flowManagerService:  FlowManagerService,
                     messagesService:     MessagesService,
                     mediaManagerService: MediaManagerService,
                     pushService:         PushService,
                     network:             NetworkModeService,
                     netClient:           ZNetClient,
                     errors:              ErrorsService,
                     userPrefs:           UserPreferences,
                     tracking:            TrackingService)(implicit accountContext: AccountContext) { self =>

  import CallingService._

  private implicit val dispatcher = new SerialDispatchQueue(name = "CallingService")

  //need to ensure that flow manager and media manager are initialised for v3 (they are lazy values)
  private val fm = flowManagerService.flowManager

  private val callProfile = Signal(CallProfile.Empty)

  private var closingPromise = Option.empty[Promise[Unit]]

  val availableCalls = callProfile.map(_.availableCalls) //any call a user can potentially join
  //state about any call for which we should show the CallingActivity
  val currentCall: Signal[Option[CallInfo]] = callProfile.map(_.activeCall)

  //track call on all state changes - except for when the state becomes None, this will be handled in onClosedCall
  currentCall.map(_.flatMap(_.state)).onChanged {
    case Some(_) => currentCall.currentValue.flatten.foreach(tracking.trackCallState(accountId, _))
    case _ => //
  }

  //exposed for tests only
  lazy val wCall = returningF(avs.registerAccount(this)) { call =>
    call.onFailure {
      case NonFatal(e) => error(s"Failed to initialise WCall for user: $accountId", e)
    }
  }

  Option(ZMessaging.currentAccounts).foreach(
    _.accountsWithManagers.map(_.contains(accountId)) {
      case false =>
        verbose(s"Account $accountId logged out, unregistering from AVS")
        wCall.map(avs.unregisterAccount)
      case true =>
    }(EventContext.Global)
  )

  callProfile.onChanged { p =>
    verbose(s"Call profile changed. active call: ${p.activeCall}, non active calls: ${p.nonActiveCalls}")
    p.activeCall.foreach(i => if (i.state.contains(SelfCalling)) CallWakeService(context, accountId, i.convId))
  }

  def onSend(ctx: Pointer, convId: RConvId, userId: UserId, clientId: ClientId, msg: String) = {
    withConv(convId) { (_, conv) =>
      sendCallMessage(conv.id, GenericMessage(Uid(), GenericContent.Calling(msg)), ctx)
    }
  }

  /**
    * @param shouldRing "Also we give you a bool to indicate whether you should ring in incoming. its always true in 1:1,
    *                   true if someone called recently for group but false if the call was started more than 30 seconds ago"
    *                                                                                                               - Chris the All-Knowing.
    */
  def onIncomingCall(convId: RConvId, userId: UserId, videoCall: Boolean, shouldRing: Boolean) = withConvAndIsGroup(convId) { (_, conv, isGroup) =>
    verbose(s"Incoming call from $userId in conv: $convId (should ring: $shouldRing)")

    val newCall = CallInfo(
      conv.id,
      accountId,
      isGroup,
      userId,
      Some(OtherCalling),
      others = Set(userId),
      startedAsVideoCall = videoCall,
      //Assume that when a video call starts, sendingVideo will be true. From here on, we can then listen to state handler
      videoSendState = if (videoCall) VideoState.Started else VideoState.Stopped)

    callProfile.mutate { p =>
      val newActive = p.activeId match {
        case None if shouldRing =>
          Some(newCall.convId)
        case _ =>
          verbose(s"Incoming call from $userId while in a call or call shouldn't ring - ignoring")
          p.activeId
      }
      p.copy(activeId = newActive, availableCalls = p.availableCalls + (newCall.convId -> newCall))
    }
  }

  def onOtherSideAnsweredCall(convId: RConvId) = withConv(convId) { (_, conv) =>
    verbose(s"outgoing call answered for conv: ${conv.id}")
    updateActiveCall {
      case call if call.convId == conv.id => call.updateCallState(SelfJoining)
      case call => warn("Other side answered non-active call, ignoring"); call
    }("onOtherSideAnsweredCall")
  }

  def onMissedCall(convId: RConvId, time: Instant, userId: UserId, videoCall: Boolean) = {
    verbose(s"Missed call for conversation: $convId at $time from user $userId. Video: $videoCall")
    messagesService.addMissedCallMessage(convId, userId, time)
  }

  def onEstablishedCall(convId: RConvId, userId: UserId) = withConv(convId) { (_, conv) =>
    verbose(s"call established for conv: ${conv.id}, userId: $userId, time: ${clock.instant}")
    updateActiveCall { c =>
      setVideoSendState(conv.id, if (Started.equals(c.videoSendState)) VideoState.Started else VideoState.Stopped) //will upgrade call videoSendState
      setCallMuted(c.muted) //Need to set muted only after call is established
      //on est. group call, switch from self avatar to other user now in case `onGroupChange` is delayed
      val others = c.others + userId - accountId
      c.updateCallState(SelfConnected).copy(others = others, maxParticipants = others.size + 1)
    }("onEstablishedCall")
  }

  def onClosedCall(reason: AvsClosedReason, rConvId: RConvId, time: Instant, userId: UserId) = withConv(rConvId) { (_, conv) =>
    verbose(s"call closed for reason: ${reasonString(reason)}, conv: ${conv.id} at $time, userId: $userId")
    callProfile.mutate { p =>

      //also handles call messages based on the state the call is in directly before being closed
      val newActive = p.activeCall match {
        case Some(call) if call.convId == conv.id =>

          val endTime = clock.instant()
          import AvsClosedReason._

          if (reason != AnsweredElsewhere) call.state match {
            case Some(SelfCalling) =>
              //TODO do we want a small timeout before placing a "You called" message, in case of accidental calls? maybe 5 secs
              verbose("Call timed out out the other didn't answer - add a \"you called\" message")
              messagesService.addMissedCallMessage(conv.id, accountId, clock.instant)
            case Some(OtherCalling) | Some(SelfJoining) if reason == StillOngoing => // do nothing - call is still ongoing in the background
            case Some(OtherCalling) | Some(SelfJoining) | Some(Ongoing) =>
              verbose("Call timed out out and we didn't answer - mark as missed call")
              messagesService.addMissedCallMessage(conv.id, call.caller, clock.instant)
            case Some(SelfConnected) =>
              verbose("Had a call, save duration as a message")
              call.estabTime.foreach(est => messagesService.addSuccessfulCallMessage(conv.id, call.caller, est, est.until(endTime)))
            case _ =>
              warn(s"unexpected call state: ${call.state}")
          }
          //need to track here manually, since the current call will either change or be set to None
          tracking.trackCallState(accountId, call.copy(state = None, prevState = call.state, endTime = Some(endTime)), reason = Some(reason))
          //Switch to any available calls that are still incoming and should ring
          p.nonActiveCalls.filter(_.state.contains(OtherCalling)).sortBy(_.startTime).headOption.map(_.convId)
        case Some(call) =>
          verbose("A call other than the current one was closed - likely missed another incoming call.")
          messagesService.addMissedCallMessage(conv.id, userId, clock.instant)
          //don't change the active call, since the close callback was for a different conv/call
          Some(call.convId)
        case None =>
          verbose("No active call to update")
          None
      }

      //Group calls that you don't answer (but are answered by other users) will be "closed" with reason StillOngoing. We need to keep these around so the user can join them later
      val callUpdated = if (reason == StillOngoing) p.availableCalls.get(conv.id).map(_.updateCallState(Ongoing)) else None
      p.copy(activeId = newActive, callUpdated.fold(p.availableCalls - conv.id)(c => p.availableCalls + (conv.id -> c)))
    }
    closingPromise.foreach(_.tryComplete(Success({})))
  }

  def onMetricsReady(convId: RConvId, metricsJson: String): Unit =
    tracking.track(AVSMetricsEvent(metricsJson), Some(accountId))

  def onConfigRequest(wcall: WCall): Int = {
    verbose("onConfigRequest")
    netClient.withErrorHandling("onConfigRequest", Request.Get(CallConfigPath)) {
      case Response(SuccessHttpStatus(), CallConfigResponse(js), _) =>
        verbose(s"Received calls/config: $js")
        js
    }.map { resp =>
      avs.onConfigRequest(wcall, resp.fold(err => err.code, _ => 0), resp.fold(_ => "", identity))
    }
    0
  }

  def onBitRateStateChanged(enabled: Boolean): Unit = {
    verbose(s"onBitRateStateChanged enabled=$enabled")
    updateActiveCall { c =>
      c.copy(isCbrEnabled = enabled)
    }("onBitRateStateChanged")
  }

  def onVideoStateChanged(userId: String, videoReceiveState: VideoState) = Serialized.apply(self) {
    CancellableFuture {
      verbose(s"video state changed: $videoReceiveState")
      updateActiveCall(_.updateVideoState(UserId(userId), videoReceiveState))("onVideoStateChanged")
    }
  }

  def onGroupChanged(convId: RConvId, members: Set[UserId]) = withConv(convId) { (_, conv) =>
    verbose(s"group members changed, convId: $convId, other members: $members")
    updateCallInfo(conv.id, { call =>
      call.copy(others = members, maxParticipants = math.max(call.maxParticipants, members.size + 1))
    })("onGroupChanged")
  }

  network.networkMode.onChanged { _ =>
    callProfile.head.flatMap {
      case CallProfile(Some(_), _) =>
        verbose("network mode changed during call - informing AVS")
        wCall.map(avs.onNetworkChanged)
      case _ => Future.successful({})
    }
  }

  /**
    * Either start a new call or join an active call (incoming/ongoing)
    *
    * Note: This method is called from background service, so it has to return Future which spans whole execution,
    * this ensures that CallWakeService will keep a wake lock while this function runs
    *
    * @param isVideo will be discarded if call is already active
    */
  def startCall(convId: ConvId, isVideo: Boolean = false, forceOption: Boolean = false): Future[Unit] = withConvAsync(convId) { (w, conv) =>
    verbose(s"startCall $convId, $isVideo")

    for {
      profile <- callProfile.head
      isGroup <- convsService.isGroupConversation(convId)
      mems <- members.getActiveUsers(conv.id)
      others <-
        if (isGroup) Future.successful(Set(accountId)) //TODO: Remove this as we don't use it anymore
        else if (conv.team.isEmpty) Future.successful(Set(UserId(conv.id.str)))
        else Future.successful(mems.filter(_ != accountId).toSet)
      vbr <- userPrefs.preference(UserPreferences.VBREnabled).apply()
    } yield {
      val callType =
        if (isVideo && mems.size > 4) Avs.WCallType.ForcedAudio
        else if (isVideo) Avs.WCallType.Video
        else Avs.WCallType.Normal

      val convType = if (isGroup) Avs.WCallConvType.Group else Avs.WCallConvType.OneOnOne
      profile.activeCall match {
        case Some(call) if call.convId == convId =>
          call.state match {
            case Some(OtherCalling) =>
              verbose(s"Answering call")
              avs.answerCall(w, conv.remoteId, callType, !vbr)
              updateActiveCall(_.updateCallState(SelfJoining))("startCall/OtherCalling")
            case _ =>
              warn("Tried to join an already joined/connecting call - ignoring")
          }
        case Some(_) =>
          warn("Tried to start a new call while already in a call - ignoring")
        case None =>
          profile.availableCalls.get(convId) match {
            case Some(call) =>
              verbose("Joining an ongoing background call")
              avs.answerCall(w, conv.remoteId, callType, !vbr)
<<<<<<< HEAD
              val active = call.updateCallState(SelfJoining).copy(joinedTime = None, estabTime = None, endReason = None) // reset previous call state if exists
=======
              val active = call.updateCallState(SelfJoining).copy(joinedTime = None, estabTime = None) // reset previous call state if exists
>>>>>>> 8bbd855d
              callProfile.mutate(_.copy(activeId = Some(call.convId), availableCalls = profile.availableCalls + (convId -> active)))
              if (forceOption)
                setVideoSendState(convId, if (isVideo)  Avs.VideoState.Started else Avs.VideoState.Stopped)
            case None =>
              verbose("No active call, starting new call")
              avs.startCall(w, conv.remoteId, callType, convType, !vbr).map {
                case 0 =>
                  //Assume that when a video call starts, sendingVideo will be true. From here on, we can then listen to state handler
                  val newCall = CallInfo(
                    conv.id,
                    accountId,
                    isGroup,
                    accountId,
                    Some(SelfCalling),
                    others = others,
                    startedAsVideoCall = isVideo,
                    videoSendState = if (isVideo) VideoState.Started else VideoState.Stopped)
                  callProfile.mutate(_.copy(activeId = Some(newCall.convId), availableCalls = profile.availableCalls + (newCall.convId -> newCall)))
                case err => warn(s"Unable to start call, reason: errno: $err")
              }
          }
      }
    }
  }

  /**
   * @return Future as this function is called from background service
   */
  def endCall(convId: ConvId): Future[Unit] = {
    withConv(convId) { (w, conv) =>
      val state = currentCall.currentValue.flatMap(_.flatMap(_.state))
      verbose(s"endCall: $convId. Active call in state: $state")
      //avs reject and end call will always trigger the onClosedCall callback - there we handle the end of the call
      if (state.contains(OtherCalling)) avs.rejectCall(w, conv.remoteId) else avs.endCall(w, conv.remoteId)
    }
    returning(Promise[Unit]())(p => closingPromise = Some(p)).future
  }

  def continueDegradedCall(): Unit = currentCall.head.map {
    case Some(info) =>
      (info.outstandingMsg, info.state) match {
        case (Some((msg, ctx)), _) => convs.storage.setUnknownVerification(info.convId).map(_ => sendCallMessage(info.convId, msg, ctx))
        case (None, Some(OtherCalling)) => convs.storage.setUnknownVerification(info.convId).map(_ => startCall(info.convId))
        case _ => error(s"Tried resending message on invalid info: ${info.convId} in state ${info.state} with msg: ${info.outstandingMsg}")
      }
    case None => warn("Tried to continue degraded call without a current active call")
  }

  private def sendCallMessage(convId: ConvId, msg: GenericMessage, ctx: Pointer): Unit = withConv(convId) { (w, conv) =>
    verbose(s"Sending msg on behalf of avs: convId: $convId, msg: $msg")
    otrSyncHandler.postOtrMessage(conv, msg).map {
      case Right(_) =>
        updateActiveCall(_.copy(outstandingMsg = None))("sendCallMessage/verified")
        avs.onHttpResponse(w, 200, "", ctx)
      case Left(ErrorResponse.Unverified) =>
        warn(s"Conversation degraded, delay sending message on behalf of AVS")
        //TODO need to handle degrading of conversation during a call
        //Currently, the call will just time out...
        updateActiveCall(_.copy(outstandingMsg = Some(msg, ctx)))("sendCallMessage/unverified")
      case Left(ErrorResponse(code, errorMsg, label)) =>
        avs.onHttpResponse(w, code, errorMsg, ctx)
    }
  }

  //Drop the current call in case of incoming GSM interruption
  def onInterrupted(): Unit = {
    verbose("onInterrupted - gsm call received")
    currentCall.collect { case Some(info) => info.convId }.currentValue.foreach { convId =>
      //Ensure that conversation state is only performed INSIDE withConv
      withConv(convId)((w, conv) => avs.endCall(w, conv.remoteId))
    }
  }

  def setCallMuted(muted: Boolean): Unit = fm.foreach { f =>
    verbose(s"setCallMuted: $muted")
    updateActiveCall { c =>
      f.setMute(muted)
      c.copy(muted = muted)
    }("setCallMuted")
  }

  def setVideoSendState(convId: ConvId, state: VideoState.Value): Unit = {
    withConv(convId) { (w, conv) =>
      verbose(s"setVideoSendActive: $convId, $state")
      updateCallInfo(convId, { c =>
        avs.setVideoSendState(w, conv.remoteId, state)
        c.updateVideoState(accountId, state)
      })("setVideoSendState")
    }
  }

  val callMessagesStage = EventScheduler.Stage[CallMessageEvent] {
    case (_, events) => Future.successful(events.sortBy(_.time).foreach { e =>
      receiveCallEvent(e.content, e.time.instant, e.convId, e.from, e.sender)
    })
  }

  private def receiveCallEvent(msg: String, msgTime: Instant, convId: RConvId, from: UserId, sender: ClientId): Unit =
    wCall.map { w =>
      val drift = pushService.beDrift.currentValue.getOrElse(Duration.ZERO)
      val curTime = clock.instant + drift
      verbose(s"Received msg for avs: localTime: ${clock.instant} curTime: $curTime, drift: $drift, msgTime: $msgTime, msg: $msg")
      avs.onReceiveMessage(w, msg, curTime, msgTime, convId, from, sender)
    }

  private def withConv(convId: RConvId)(f: (WCall, ConversationData) => Unit) =
    atomicWithConv(convs.convByRemoteId(convId), f, s"Unknown remote convId: $convId")

  private def withConv(convId: ConvId)(f: (WCall, ConversationData) => Unit): Future[Unit] = {
    atomicWithConv(convs.convById(convId), f, s"Could not find conversation: $convId")
  }

  /**
    * Be sure to use serialised to ensure that flatmap, map and then performing f happen in an atomic operation on this dispatcher, or
    * else other futures posted to the dispatcher can sneak in between.
    */
  private def atomicWithConv(loadConversation: => Future[Option[ConversationData]], f: (WCall, ConversationData) => Unit, convNotFoundMsg: String) = {
    Serialized.future(self) {
      wCall.flatMap { w =>
        loadConversation.map {
          case Some(conv) => f(w, conv)
          case _          => error(convNotFoundMsg)
        }
      }
    }
  }

  private def withConvAndIsGroup(convId: RConvId)(f: (WCall, ConversationData, Boolean) => Unit) =
    Serialized.future(self) {
      (for {
        w          <- wCall
        Some(conv) <- convs.convByRemoteId(convId)
        isGroup    <- convsService.isGroupConversation(conv.id)
      } yield f(w, conv, isGroup))
        .recover {
          case NonFatal(e) => error(s"Unknown remote convId: $convId")
        }
    }

  private def withConvAsync(convId: ConvId)(f: (WCall, ConversationData) => Future[Unit]): Future[Unit] = {
    Serialized.future(self) {
      wCall.flatMap { w =>
        convs.convById(convId) flatMap {
          case Some(conv) => f(w, conv)
          case _ => Future successful error(s"Could not find conversation: $convId")
        }
      }
    }
  }

  private def updateActiveCall(f: CallInfo => CallInfo)(caller: String) = {
    callProfile.mutate { p =>
      p.copy(availableCalls = {
        val updated = p.activeId.flatMap(p.availableCalls.get).map(f)
        updated.fold {
          warn(s"$caller tried to update active call when there was none - no change")
          p.availableCalls
        }(u => p.availableCalls + (u.convId -> u))
      })
    }
  }

  private def updateCallInfo(convId: ConvId, f: CallInfo => CallInfo)(caller: String) = {
    callProfile.mutate { p =>
      p.copy(availableCalls = {
        val updated = p.availableCalls.get(convId).map(f)
        updated.fold {
          warn(s"$caller tried to update call info when there was none - no change")
          p.availableCalls
        }(u => p.availableCalls + (u.convId -> u))
      })
    }
  }
}

object CallingService {
  val CallConfigPath = "/calls/config"

  /**
    * @param activeId       the id of the active call (that is, the call that should be displayed to the user), if any
    * @param availableCalls the entire list of available calls, including the active one, incoming calls, and any ongoing (group) calls
    */
  case class CallProfile(activeId: Option[ConvId], availableCalls: Map[ConvId, CallInfo]) {
    val activeCall: Option[CallInfo]  = activeId.flatMap(availableCalls.get)
    val nonActiveCalls: Seq[CallInfo] = activeId.fold(availableCalls)(availableCalls - _).values.toSeq

  }

  object CallProfile {
    val Empty = CallProfile(None, Map.empty)
  }

  object CallConfigResponse {

    def unapply(response: ResponseContent): Option[String] = try {
      response match {
        case JsonObjectResponse(js) => Some(js.toString)
        case _ => throw new Exception("Unexpected response type from /calls/config")
      }
    } catch {
      case NonFatal(e) =>
        warn(s"couldn't parse /calls/config response: $response", e)
        None
    }
  }
}

<|MERGE_RESOLUTION|>--- conflicted
+++ resolved
@@ -327,11 +327,7 @@
             case Some(call) =>
               verbose("Joining an ongoing background call")
               avs.answerCall(w, conv.remoteId, callType, !vbr)
-<<<<<<< HEAD
-              val active = call.updateCallState(SelfJoining).copy(joinedTime = None, estabTime = None, endReason = None) // reset previous call state if exists
-=======
               val active = call.updateCallState(SelfJoining).copy(joinedTime = None, estabTime = None) // reset previous call state if exists
->>>>>>> 8bbd855d
               callProfile.mutate(_.copy(activeId = Some(call.convId), availableCalls = profile.availableCalls + (convId -> active)))
               if (forceOption)
                 setVideoSendState(convId, if (isVideo)  Avs.VideoState.Started else Avs.VideoState.Stopped)
