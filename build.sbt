import java.io.File

import android.Keys._
import com.android.tools.lint.checks.ApiDetector
import sbt.Keys.{libraryDependencies, _}
import sbt.Tests.{Group, SubProcess}
import sbt._

import scala.util.Random

val MajorVersion = "137"
<<<<<<< HEAD
val MinorVersion = "0" // hotfix release
=======
val MinorVersion = "1" // hotfix release
>>>>>>> 7a538056

version in ThisBuild := {
  val jobName = sys.env.get("JOB_NAME")
  val isPR = sys.env.get("PR").fold(false)(_.toBoolean)
  val buildNumber = sys.env.get("BUILD_NUMBER")
  val master = jobName.exists(_.endsWith("-master"))
  val buildNumberString = buildNumber.fold("-SNAPSHOT")("." + _)
  if (master) MajorVersion + "." + MinorVersion + buildNumberString
  else if (isPR) MajorVersion + buildNumber.fold("-PR")("." + _ + "-PR")
  else MajorVersion + buildNumberString
}

crossPaths in ThisBuild := false
organization in ThisBuild := "com.wire"

scalaVersion in ThisBuild := "2.11.12"

javacOptions in ThisBuild ++= Seq("-source", "1.7", "-target", "1.7", "-encoding", "UTF-8")
scalacOptions in ThisBuild ++= Seq(
  "-feature", "-target:jvm-1.7", "-Xfuture", //"-Xfatal-warnings",
  "-deprecation", "-Yinline-warnings", "-encoding", "UTF-8", "-Xmax-classfile-name", "128")

platformTarget in ThisBuild := "android-24"

licenses in ThisBuild += ("GPL-3.0", url("https://opensource.org/licenses/GPL-3.0"))

resolvers in ThisBuild ++= Seq(
  Resolver.mavenLocal,
  Resolver.jcenterRepo,
  Resolver.bintrayRepo("wire-android", "releases"),
  Resolver.bintrayRepo("wire-android", "snapshots"),
  Resolver.bintrayRepo("wire-android", "third-party"),
  "Maven central 1" at "http://repo1.maven.org/maven2",
  "Sonatype OSS Snapshots" at "https://oss.sonatype.org/content/repositories/snapshots",
  "Sonatype OSS Releases" at "https://oss.sonatype.org/content/repositories/releases",
  "Google Maven repo" at "https://maven.google.com"
)

lazy val Native = config("native").hide

val RobolectricVersion = "5.0.0_r2-robolectric-1"
val circeVersion = "0.9.3"

lazy val root = Project("zmessaging-android", file("."))
  .aggregate(macrosupport, zmessaging)
  .settings(
    //TODO these changes don't publish macrosupport, which can lead to some subtle issues if you're not aware of that
    //We should think of a better way to do it
    aggregate in publish      := false,
    aggregate in publishLocal := false,
    aggregate in publishM2    := false,
    publish := { (publish in zmessaging).value },
    publishLocal := { (publishLocal in zmessaging).value },
    publishM2 := { (publishM2 in zmessaging).value },
    libraryDependencies ++= Seq(
      compilerPlugin("com.github.ghik" %% "silencer-plugin" % "0.6"),
      "com.github.ghik" %% "silencer-lib" % "0.6"
    )
  )

lazy val zmessaging = project
  .enablePlugins(AutomateHeaderPlugin).settings(licenseHeaders)
  .settings(publishSettings: _*)
  .dependsOn(macrosupport)
  .enablePlugins(AndroidLib)
  .settings(
    name := "zmessaging-android",
    fork := true,
    crossPaths := false,
    platformTarget := "android-24",
    lintDetectors := Seq(ApiDetector.UNSUPPORTED),
    lintStrict := true,
    libraryProject := true,
    typedResources := false,
    sourceGenerators in Compile += generateZmsVersion.taskValue,
    ndkAbiFilter := Seq("armeabi-v7a", "x86"),
    nativeLibs in Global := {
      val target = crossTarget.value / "native-libs"
      target.mkdirs()
      val archives = update.value.select(configurationFilter(Native.name))
      archives .foreach { archive =>
        Seq("tar", "xzf", archive.absolutePath, "-C", target.absolutePath, "lib", "libs/osx", "libs/x86").!
      }
      target.listFiles().filter(_.isFile).foreach(_.delete())
      IO.move((target ** "lib*.*").pair(f => Some(target / f.getName)))

      val jni = collectJni.value.flatMap(d => Seq(d / "x86", d / "osx"))

      (target +: jni).classpath
    },
    ndkBuild := {
      println("NDK building")
      val jni = ndkBuild.value
      val jniSrc = sourceDirectory.value / "main" / "jni"
      val osx = jni.head / "osx"
      osx.mkdirs()

      s"sh ${jniSrc.getAbsolutePath}/build_osx.sh".!

      jni
    },
    javaOptions in Test ++= Seq("-Xmx3072M", "-XX:MaxPermSize=3072M", "-XX:+CMSClassUnloadingEnabled", "-Djava.net.preferIPv4Stack=true"),
    testGrouping in Test := { groupByPackage( (definedTests in Test).value, (javaOptions in Test).value ) },
    javaOptions in Test ++= Seq(libraryPathOption(nativeLibs.value)),
    testOptions in Test += Tests.Argument(TestFrameworks.ScalaTest, "-F", (timespanScaleFactor in Test).value.toString),
    testOptions in Test <+= (target in Test) map {
      t => Tests.Argument(TestFrameworks.ScalaTest, "-o", "-u", t + "/test-reports")
    },

    unmanagedResourceDirectories in Test += baseDirectory.value.getParentFile / "resources",

    ivyConfigurations += Native,
    testFrameworks := Seq(TestFrameworks.ScalaTest),

    timespanScaleFactor in Test := 1.0,
    libraryDependencies ++= Seq(
      compilerPlugin("com.github.ghik" %% "silencer-plugin"       % "0.6"),

      "org.scala-lang.modules"        %% "scala-async"           % "0.9.7",
      "com.squareup.okhttp3"          %  "okhttp"                % "3.9.0",
      "com.googlecode.libphonenumber" %  "libphonenumber"        % "7.1.1", // 7.2.x breaks protobuf
      "com.wire"                      %  "cryptobox-android"     % "1.0.0",
      "com.wire"                      %  "generic-message-proto" % "1.23.0",
      "com.wire"                      %  "backend-api-proto"     % "1.1",
      "io.circe"                      %% "circe-core"            % circeVersion,
      "io.circe"                      %% "circe-generic"         % circeVersion,
      "io.circe"                      %% "circe-parser"          % circeVersion,
      "com.wire"                      %  "icu4j-shrunk"          % "57.1",
      "com.googlecode.mp4parser"      %  "isoparser"             % "1.1.7",
      "com.github.ghik"               %% "silencer-lib"          % "0.6",

      //Provided dependencies
      "com.softwaremill.macwire"      %% "macros"                % "2.2.2"            % Provided,
      "com.google.android.gms"        %  "play-services-base"    % "11.0.0"           % Provided exclude("com.android.support", "support-v4"),
      "com.wire"                      %  "avs"                   % "3.4.100"          % Provided,
      "com.android.support"           %  "support-v4"            % "26.0.1"           % Provided,
      "org.threeten"                  %  "threetenbp"            % "1.3.+"            % Provided,
      "net.java.dev.jna"              %  "jna"                   % "4.4.0"            % Provided,
      "org.robolectric"               %  "android-all"           % RobolectricVersion % Provided,

      //Test dependencies
      "org.scalatest"                 %% "scalatest"             % "3.0.5"            % Test,
      "org.scalamock"                 %% "scalamock"             % "4.1.0"            % Test,
      "org.scalacheck"                %% "scalacheck"            % "1.14.0"           % Test,
      "com.wire"                      %% "robotest"              % "0.7"              % Test exclude("org.scalatest", "scalatest"),
      "org.robolectric"               %  "android-all"           % RobolectricVersion % Test,
      "junit"                         %  "junit"                 % "4.8.2"            % Test, //to override version included in robolectric
      "io.fabric8"                    %  "mockwebserver"         % "0.1.0"            % Test,
      "org.apache.httpcomponents"     %  "httpclient"            % "4.5.3"            % Test
//      "com.wire.cryptobox" % "cryptobox-jni" % cryptoboxVersion % Test % Native classifier "darwin-x86_64",
//      "com.wire.cryptobox" % "cryptobox-jni" % cryptoboxVersion  % Test % Native classifier "linux-x86_64",
    )
  )

lazy val macrosupport = project
  .enablePlugins(AutomateHeaderPlugin).settings(licenseHeaders)
  .settings(publishSettings: _*)
  .settings(
    version := "3.1",
    crossPaths := false,
    exportJars := true,
    name := "zmessaging-android-macrosupport",
    sourceGenerators in Compile += generateDebugMode.taskValue,
    bintrayRepository := "releases",
    libraryDependencies ++= Seq(
      "org.scala-lang" % "scala-reflect" % (scalaVersion in ThisBuild).value % Provided,
      "org.robolectric" % "android-all" % RobolectricVersion % Provided
    )
  )

generateZmsVersion in zmessaging := {
  val file = (sourceManaged in Compile in zmessaging).value / "com"/ "waz" / "api" / "ZmsVersion.java"
  val content = """package com.waz.api;
                  |
                  |public class ZmsVersion {
                  |   public static final String ZMS_VERSION = "%s";
                  |   public static final int ZMS_MAJOR_VERSION = %s;
                  |   public static final boolean DEBUG = %b;
                  |}
                """.stripMargin.format(version.value, MajorVersion, sys.env.get("BUILD_NUMBER").isEmpty || sys.props.getOrElse("debug", "false").toBoolean)
  IO.write(file, content)
  Seq(file)
}

generateDebugMode in macrosupport := {
  val file = (sourceManaged in Compile in macrosupport).value / "com"/ "waz" / "DebugMode.scala"
  val content = """package com.waz
                  |
                  |import scala.reflect.macros.blackbox.Context
                  |
                  |object DebugMode {
                  |  val isEnabled: Boolean = %b
                  |  def DEBUG(c: Context) = {
                  |    import c.universe._
                  |    Literal(Constant(isEnabled))
                  |  }
                  |}
                """.stripMargin.format(sys.env.get("BUILD_NUMBER").isEmpty || sys.props.getOrElse("debug", "false").toBoolean)
  IO.write(file, content)
  Seq(file)
}

lazy val licenseHeaders = HeaderPlugin.autoImport.headers := Set("scala", "java", "rs") .map { _ -> GPLv3("2016", "Wire Swiss GmbH") } (collection.breakOut)
lazy val androidSdkDir = settingKey[File]("Android sdk dir from ANDROID_HOME")
lazy val generateZmsVersion = taskKey[Seq[File]]("generate ZmsVersion.java")
lazy val generateDebugMode = taskKey[Seq[File]]("generate DebugMode.scala")
lazy val generateCredentials = taskKey[Seq[File]]("generate InternalCredentials.scala")
lazy val actorsResources = taskKey[File]("Creates resources zip for remote actor")
lazy val nativeLibs = taskKey[Classpath]("directories containing native libs for osx and linux build")
lazy val timespanScaleFactor = settingKey[Double]("scale (some) timespans in tests")


lazy val publishSettings = Seq(
  publishArtifact in (Compile, packageDoc) := false,
  publishArtifact in packageDoc := false,
  publishArtifact in Test := false,
  publishMavenStyle := true,
  bintrayOrganization := Some("wire-android"),
  bintrayRepository := {
    if (sys.env.get("JOB_NAME").exists(_.endsWith("-master"))) "releases" else "snapshots"
  }
)

def groupByPackage(tests: Seq[TestDefinition], jvmOptions: Seq[String]) =
  tests.groupBy(t => t.name.substring(0, t.name.lastIndexOf('.'))).map {
    case (pkg, ts) => new Group(pkg, ts, SubProcess(ForkOptions(runJVMOptions = jvmOptions ++ Seq("-Xdebug", s"-Xrunjdwp:transport=dt_socket,server=y,suspend=n,address=${6000 + Random.nextInt % 1000}"))))
  } .toSeq

def path(files: Seq[File]) = files.mkString(File.pathSeparator)
def libraryPathOption(files: Classpath*) = s"-Djava.library.path=${path(files.flatMap(_.map(_.data)).distinct)}"

lazy val fullCoverage = taskKey[Unit]("Runs all tests and generates coverage report of zmessaging")

fullCoverage := {
  (coverageReport in zmessaging).value
}<|MERGE_RESOLUTION|>--- conflicted
+++ resolved
@@ -9,11 +9,7 @@
 import scala.util.Random
 
 val MajorVersion = "137"
-<<<<<<< HEAD
-val MinorVersion = "0" // hotfix release
-=======
 val MinorVersion = "1" // hotfix release
->>>>>>> 7a538056
 
 version in ThisBuild := {
   val jobName = sys.env.get("JOB_NAME")
