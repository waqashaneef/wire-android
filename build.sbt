import java.lang.Runtime._

import android.Keys._
import com.android.tools.lint.checks.ApiDetector
import sbt.Keys.{libraryDependencies, _}
import sbt._
import sbtassembly.MappingSet
import SharedSettings._

val MajorVersion = "122"
<<<<<<< HEAD
val MinorVersion = "1" // hotfix release
=======
val MinorVersion = "2" // hotfix release
>>>>>>> be9b0381

version in ThisBuild := {
  val jobName = sys.env.get("JOB_NAME")
  val buildNumber = sys.env.get("BUILD_NUMBER")
  val master = jobName.exists(_.endsWith("-master"))
  val buildNumberString = buildNumber.fold("-SNAPSHOT")("." + _)
  if (master) MajorVersion + "." + MinorVersion + buildNumberString
  else MajorVersion + buildNumberString
}

crossPaths in ThisBuild := false
organization in ThisBuild := "com.wire"

scalaVersion in ThisBuild := "2.11.12"

javacOptions in ThisBuild ++= Seq("-source", "1.7", "-target", "1.7", "-encoding", "UTF-8")
scalacOptions in ThisBuild ++= Seq(
  "-feature", "-target:jvm-1.7", "-Xfuture", "-Xfatal-warnings",
  "-deprecation", "-Yinline-warnings", "-encoding", "UTF-8")

platformTarget in ThisBuild := "android-24"

licenses in ThisBuild += ("GPL-3.0", url("https://opensource.org/licenses/GPL-3.0"))

resolvers in ThisBuild ++= Seq(
  Resolver.mavenLocal,
  Resolver.jcenterRepo,
  Resolver.bintrayRepo("wire-android", "releases"),
  Resolver.bintrayRepo("wire-android", "snapshots"),
  Resolver.bintrayRepo("wire-android", "third-party"),
  "Maven central 1" at "http://repo1.maven.org/maven2",
  "Sonatype OSS Snapshots" at "https://oss.sonatype.org/content/repositories/snapshots",
  "Sonatype OSS Releases" at "https://oss.sonatype.org/content/repositories/releases",
  "Google Maven repo" at "https://maven.google.com"
)


lazy val licenseHeaders = HeaderPlugin.autoImport.headers := Set("scala", "java", "rs") .map { _ -> GPLv3("2016", "Wire Swiss GmbH") } (collection.breakOut)

lazy val root = Project("zmessaging-android", file("."))
  .aggregate(macrosupport, zmessaging, actors, testutils, unit /*mocked, integration, actors, actors_app actors_android, testapp*/)
  .settings(
    aggregate := false,
    aggregate in clean := true,
    aggregate in (Compile, compile) := true,

    test := {
//      (ndkBuild in zmessaging).value
      (test in unit in Test).value
    },
    addCommandAlias("testQuick", ";unit/testQuick"),
    addCommandAlias("testOnly", ";unit/testOnly"),

//    test in IntegrationTest := {
//      (ndkBuild in zmessaging).value
//      (test in integration in Test).value
//    },
//    testQuick in IntegrationTest := { println("use integration/testQuick") },
//    testOnly in IntegrationTest := { println("use integration/testOnly") },

    publish := {
      (publish in zmessaging).value
      (publish in actors).value
      (publish in testutils).value
    },
    publishLocal := { (publishLocal in zmessaging).value },
    publishM2 := {
      (publishM2 in zmessaging).value
      (publishM2 in actors).value
      (publishM2 in testutils).value
    },
    libraryDependencies ++= Seq(
      compilerPlugin("com.github.ghik" %% "silencer-plugin" % "0.6"),
      "com.github.ghik" %% "silencer-lib" % "0.6"
    )
  )

lazy val zmessaging = project
  .enablePlugins(AutomateHeaderPlugin).settings(licenseHeaders)
  .dependsOn(macrosupport)
  .enablePlugins(AndroidLib)
  .settings(publishSettings: _*)
  .settings(
    name := "zmessaging-android",
    crossPaths := false,
    platformTarget := "android-24",
    lintDetectors := Seq(ApiDetector.UNSUPPORTED),
    lintStrict := true,
    libraryProject := true,
    typedResources := false,
    sourceGenerators in Compile += generateZmsVersion.taskValue,
    ndkAbiFilter := Seq("armeabi-v7a", "x86"),
    ndkBuild := {
      println("NDK building")
      val jni = ndkBuild.value
      val jniSrc = sourceDirectory.value / "main" / "jni"
      val osx = jni.head / "osx"
      osx.mkdirs()

      s"sh ${jniSrc.getAbsolutePath}/build_osx.sh".!

      jni
    },
    libraryDependencies ++= Seq(
      Deps.supportV4 % Provided,
      "org.scala-lang.modules" %% "scala-async" % "0.9.7",
      "com.evernote" % "android-job" % "1.2.0",
      "com.koushikdutta.async" % "androidasync" % "2.2.1",
      "com.googlecode.libphonenumber" % "libphonenumber" % "7.1.1", // 7.2.x breaks protobuf
      "com.softwaremill.macwire" %% "macros" % "2.2.2" % Provided,
      "com.google.android.gms" % "play-services-base" % "11.0.0" % Provided exclude("com.android.support", "support-v4"),
      "com.google.firebase" % "firebase-messaging" % "11.0.0" % Provided,
      Deps.avs % Provided,
      Deps.cryptobox,
      Deps.genericMessage,
      Deps.backendApi,
      "com.wire" % "icu4j-shrunk" % "57.1",
      "org.threeten" % "threetenbp" % "1.3.+" % Provided,
      "com.googlecode.mp4parser" % "isoparser" % "1.1.7",
      "net.java.dev.jna" % "jna" % "4.4.0" % Provided,
      "org.robolectric" % "android-all" % RobolectricVersion % Provided,
      compilerPlugin("com.github.ghik" %% "silencer-plugin" % "0.6"),
      "com.github.ghik" %% "silencer-lib" % "0.6"
    )
  )

lazy val unit = project.in(file("tests") / "unit")
  .enablePlugins(AutomateHeaderPlugin).settings(licenseHeaders)
  .enablePlugins(AndroidApp).dependsOn(zmessaging)
  .dependsOn(testutils % Test)
  .settings(testSettings: _*)
  .settings(
    parallelExecution in Test := false,
    concurrentRestrictions in Global ++= Seq(Tags.limit(Tags.ForkedTestGroup, getRuntime.availableProcessors))
  )

//lazy val integration = project.in(file("tests") / "integration")
//  .enablePlugins(AutomateHeaderPlugin).settings(licenseHeaders)
//  .androidBuildWith(zmessaging)
//  .dependsOn(testutils % Test)
//  .configs(RegressionTest)
//  .settings(testSettings: _*)
//  .settings(integrationCredentials: _*)
//  .settings(
//    parallelExecution in Test := false,
//    libraryDependencies += "javax.mail" % "mail" % "1.4.7",
//    testOptions in RegressionTest += Tests.Argument(TestFrameworks.ScalaTest, "-l", "com.waz.tags.FixMe")
//  )

//lazy val mocked = project.in(file("tests") / "mocked")
//  .enablePlugins(AutomateHeaderPlugin).settings(licenseHeaders)
//  .androidBuildWith(zmessaging)
//  .dependsOn(testutils % Test)
//  .settings(testSettings: _*)
//  .settings(integrationCredentials: _*)
//  .settings(
//    parallelExecution in Test := false
//  )

lazy val actors: Project = project.in(file("actors") / "base")
  .enablePlugins(AutomateHeaderPlugin).settings(licenseHeaders)
  .dependsOn(zmessaging)
  .settings(publishSettings: _*)
  .settings(
    name := "actors-core",
    exportJars := true,
    libraryDependencies ++= Seq(
      "org.robolectric" % "android-all" % RobolectricVersion % Provided,
      "org.threeten" % "threetenbp" % "1.3",
      "com.typesafe.akka" %% "akka-actor" % "2.3.14",
      "com.typesafe.akka" %% "akka-remote" % "2.3.14"
    )
  )

lazy val testutils = project.in(file("tests") / "utils")
  .enablePlugins(AutomateHeaderPlugin).settings(licenseHeaders)
  .dependsOn(actors)
  .settings(publishSettings: _*)
  .settings(
    name := "testutils",
    crossPaths := false,
    exportJars := false,
    libraryDependencies ++= Seq(
      //Replacements for Android Dependencies
      "org.apache.httpcomponents" % "httpclient" % "4.5.3",
      "org.apache.httpcomponents" % "fluent-hc" % "4.5.3",
      Deps.scalaCheck,
      "org.scalatest" %% "scalatest" % "2.2.6",
      "org.scalamock" %% "scalamock-scalatest-support" % "3.2.2",
      "org.scalamock" %% "scalamock-core" % "3.2.2",
      "com.wire" %% "robotest" % "0.7" exclude("org.scalatest", "scalatest"),
      "com.drewnoakes" % "metadata-extractor" % "2.8.1",
      "org.robolectric" % "android-all" % RobolectricVersion,
      "net.java.dev.jna" % "jna" % "4.4.0",
      "org.java-websocket" % "Java-WebSocket" % "1.3.0",
      "com.googlecode.mp4parser" % "isoparser" % "1.1.7"
    ),
    dependencyOverrides += "junit" % "junit" % "4.12"
  )

//lazy val testapp = project.in(file("tests") / "app")
//  .enablePlugins(AutomateHeaderPlugin).settings(licenseHeaders)
//  .enablePlugins(AndroidApp).dependsOn(zmessaging)
//  .settings(
//    name := "testapp",
//    crossPaths := false,
//    libraryProject := false,
//    platformTarget := "android-24",
//    proguardConfig ++= IO.readLines(file("tests") / "app" / "proguard.txt"),
//    proguardCache := Seq(),
//    typedResources := false,
//    retrolambdaEnabled := false,
//    dexMulti := true,
//    publishArtifact in (Compile, packageBin) := false,
//    publishArtifact in (Compile, packageDoc) := false,
//    useProguard := false,
//    useProguardInDebug := useProguard.value,
//    proguardScala := useProguard.value,
//    debugIncludesTests := false,
//    instrumentTestRunner := "android.support.test.runner.AndroidJUnitRunner",
//    ndkAbiFilter := Seq("armeabi-v7a", "x86"),
//    packagingOptions := {
//      val p = packagingOptions.value
//      p.copy(excludes = p.excludes ++ Seq("META-INF/DEPENDENCIES", "META-INF/DEPENDENCIES.txt", "META-INF/LICENSE.txt", "META-INF/NOTICE", "META-INF/NOTICE.txt", "META-INF/LICENSE", "LICENSE.txt", "META-INF/LICENSE.txt", "reference.conf"))
//    },
//    dexMainClasses := Seq("com.waz.testapp.EmptyTestActivity. com.waz.testapp.TestAssetProvider"),
//    dexMaxHeap := "2048M",
//    libraryDependencies ++= Seq (
//      "com.android.support" % "multidex" % "1.0.1",
//      "com.android.support" % "support-v4" % supportLibVersion,
//      "com.jakewharton.threetenabp" % "threetenabp" % "1.0.3",
//      Deps.avs,
//      "com.google.android.gms" % "play-services-base" % "7.8.0" exclude("com.android.support", "support-v4"),
//      "com.google.android.gms" % "play-services-gcm" % "7.8.0",
//      "junit" % "junit" % "4.12" % Test,
//      "com.android.support" % "support-annotations" % supportLibVersion % Test,
//      "com.android.support.test" % "runner" % "0.5" % Test,
//      "com.android.support.test" % "rules" % "0.5" % Test
//    )
//  )
//
//lazy val actors_android = project.in(file("actors") / "android_app")
//  .enablePlugins(AutomateHeaderPlugin).settings(licenseHeaders)
//  .dependsOn(actors)
//  .enablePlugins(AndroidApp).dependsOn(zmessaging)
//  .settings(
//    name := "androidactors",
//    crossPaths := false,
//    libraryProject := false,
//    platformTarget := "android-24",
//    proguardOptions ++= IO.readLines(file("actors") / "android_app" / "proguard.txt"),
//    proguardCache := Seq(),
//    useProguard := true,
//    useProguardInDebug := true,
//    typedResources := false,
//    retrolambdaEnabled := false,
//    dexMulti := true,
//    publishArtifact in (Compile, packageBin) := false,
//    publishArtifact in (Compile, packageDoc) := false,
//    packagingOptions := {
//      val p = packagingOptions.value
//      p.copy(excludes = p.excludes ++ Seq("META-INF/DEPENDENCIES", "META-INF/DEPENDENCIES.txt", "META-INF/LICENSE.txt", "META-INF/NOTICE", "META-INF/NOTICE.txt", "META-INF/LICENSE", "LICENSE.txt", "META-INF/LICENSE.txt", "reference.conf"))
//    },
//    dexMainClasses ++= Seq("com.waz.androidactors.MainActivity"),
//    dexMaxHeap := "2048M",
//    libraryDependencies ++= Seq (
//      "com.android.support" % "multidex" % "1.0.1",
//      "com.android.support" % "support-v4" % supportLibVersion,
//      "com.android.support" % "recyclerview-v7" % supportLibVersion,
//      "com.jakewharton.threetenabp" % "threetenabp" % "1.0.3",
////      Deps.hockeyApp,
//      Deps.avs,
//      Deps.avsAudio,
//      Deps.cryptobox,
//      "com.google.android.gms" % "play-services-base" % "7.8.0" exclude("com.android.support", "support-v4"),
//      "com.google.android.gms" % "play-services-gcm" % "7.8.0"
//    )
//  )
//
//lazy val actors_app: Project = project.in(file("actors") / "remote_app")
//  .enablePlugins(AutomateHeaderPlugin).settings(licenseHeaders)
//  .enablePlugins(AndroidApp).dependsOn(zmessaging)
////  .configs(IntegrationTest)
//  .dependsOn(testutils)
////  .dependsOn(integration % "it -> test")
//  .settings(Defaults.itSettings: _*)
//  .settings(nativeLibsSettings: _*)
//  .settings(publishSettings: _*)
//  .settings (
//    name := "zmessaging-actor",
//    crossPaths := false,
//    fork := true,
//    typedResources := false,
//    parallelExecution in IntegrationTest := true,
//    javaOptions in IntegrationTest ++= Seq(libraryPathOption(nativeLibs.value)),
//    test in IntegrationTest <<= (test in IntegrationTest).dependsOn(assembly),
//    assemblyMergeStrategy in assembly := {
//      case PathList("META-INF", "MANIFEST.MF") => MergeStrategy.discard
//      case PathList("META-INF", "LICENSE") => MergeStrategy.discard
//      case "application.conf"            => MergeStrategy.concat
//      case "reference.conf"              => MergeStrategy.concat
//      case x if x.startsWith("com/waz/znet/ClientWrapper") => MergeStrategy.last
//      case _ => MergeStrategy.first
//    },
//    scalacOptions ++= Seq("-feature", "-target:jvm-1.7", "-Xfuture", "-deprecation", "-Yinline-warnings", "-Ywarn-unused-import", "-encoding", "UTF-8"),
//    actorsResources := {
//      val out = target.value / "actors_res.zip"
//      val manifest = baseDirectory.value / "src" / "main" / "AndroidManifest.xml"
//      val res = zmessaging.base / "src" / "main" / "res"
//      val mappings = {
//        val libs = nativeLibs.value.files.flatMap(d => (d ** "*").get).filter(_.isFile)
//        val distinct = { // remove duplicate libs, always select first one, as nativeLibs are first on the path
//          val names = new scala.collection.mutable.HashSet[String]()
//          libs.filter { f => names.add(f.getName) }
//        }
//        println(s"libs: $libs\n distinct: $distinct")
//        distinct.map(f => (f, s"/libs/${f.getName}")) ++ ((res ** "*").get pair rebase(res, "/res")) :+ (manifest, "/AndroidManifest.xml")
//      }
//      IO.zip(mappings, out)
//      out
//    },
//    assemblyJarName := s"remote-actor-${version.value}.jar",
//    assembledMappings in assembly := {
//      val res = actorsResources.value
//      assert(res.exists() && res.length() > 0)
//      (assembledMappings in assembly).value :+ MappingSet(None, Vector((actorsResources.value, s"actor_res.jar")))
//    },
//    addArtifact(artifact in Compile, assembly),
//    publishArtifact in (Compile, packageBin) := false,
//    publishArtifact in (Compile, packageDoc) := false,
//    pomPostProcess := { (node: scala.xml.Node) =>
//      new scala.xml.transform.RuleTransformer(new scala.xml.transform.RewriteRule {
//        override def transform(n: scala.xml.Node): scala.xml.NodeSeq =
//          n.nameToString(new StringBuilder).toString match {
//            case "dependency" | "repository" => scala.xml.NodeSeq.Empty
//            case _ => n
//          }
//      }).transform(node).head
//    },
//    unmanagedResourceDirectories in Compile ++= Seq(root.base / "src/it/resources"),
//    mainClass in assembly := Some("com.waz.RemoteActorApp"),
//    libraryDependencies ++= Seq(
//      "org.apache.httpcomponents" % "httpclient" % "4.5.1", // to override version included in robolectric
//      "junit" % "junit" % "4.8.2", //to override version included in robolectric
//      "org.apache.httpcomponents" % "httpcore" % "4.4.4",
//      "org.robolectric" % "android-all" % RobolectricVersion,
//      Deps.avs,
//      "org.threeten" % "threetenbp" % "1.3",
//      "com.wire.cryptobox" % "cryptobox-jni" % "0.8.2",
//      "com.android.support" % "support-v4" % supportLibVersion % Provided,
//      "com.google.android.gms" % "play-services-base" % "7.8.0" % Provided exclude("com.android.support", "support-v4"),
//      "com.google.android.gms" % "play-services-gcm" % "7.8.0" % Provided
//    )
//  )

lazy val macrosupport = project
  .enablePlugins(AutomateHeaderPlugin).settings(licenseHeaders)
  .settings(publishSettings: _*)
  .settings(
    version := "3.1",
    crossPaths := false,
    exportJars := true,
    name := "zmessaging-android-macrosupport",
    sourceGenerators in Compile += generateDebugMode.taskValue,
    bintrayRepository := "releases",
    libraryDependencies ++= Seq(
      "org.scala-lang" % "scala-reflect" % (scalaVersion in ThisBuild).value % Provided,
      "org.robolectric" % "android-all" % RobolectricVersion % Provided
    )
  )

generateZmsVersion in zmessaging := {
  val file = (sourceManaged in Compile in zmessaging).value / "com"/ "waz" / "api" / "ZmsVersion.java"
  val content = """package com.waz.api;
                  |
                  |public class ZmsVersion {
                  |   public static final String ZMS_VERSION = "%s";
                  |   public static final String AVS_VERSION = "%s";
                  |   public static final int ZMS_MAJOR_VERSION = %s;
                  |   public static final boolean DEBUG = %b;
                  |}
                """.stripMargin.format(version.value, avsVersion, MajorVersion, sys.env.get("BUILD_NUMBER").isEmpty || sys.props.getOrElse("debug", "false").toBoolean)
  IO.write(file, content)
  Seq(file)
}

generateDebugMode in macrosupport := {
  val file = (sourceManaged in Compile in macrosupport).value / "com"/ "waz" / "DebugMode.scala"
  val content = """package com.waz
                  |
                  |import scala.reflect.macros.blackbox.Context
                  |
                  |object DebugMode {
                  |  def DEBUG(c: Context) = {
                  |    import c.universe._
                  |    Literal(Constant(%b))
                  |  }
                  |}
                """.stripMargin.format(sys.env.get("BUILD_NUMBER").isEmpty || sys.props.getOrElse("debug", "false").toBoolean)
  IO.write(file, content)
  Seq(file)
}

lazy val fullCoverage = taskKey[Unit]("Runs all tests and generates coverage report of zmessaging")

fullCoverage := {
  (test in unit in Test).value
//  (test in mocked in Test).value
//  (test in integration in Test).value
  (coverageReport in zmessaging).value
}<|MERGE_RESOLUTION|>--- conflicted
+++ resolved
@@ -8,11 +8,7 @@
 import SharedSettings._
 
 val MajorVersion = "122"
-<<<<<<< HEAD
-val MinorVersion = "1" // hotfix release
-=======
 val MinorVersion = "2" // hotfix release
->>>>>>> be9b0381
 
 version in ThisBuild := {
   val jobName = sys.env.get("JOB_NAME")
