--- conflicted
+++ resolved
@@ -76,11 +76,7 @@
     playServicesVersion = '11.0.0'
 
     audioVersion = System.getenv("AUDIO_VERSION") ?: '1.209.0@aar'
-<<<<<<< HEAD
     zMessagingDevVersionBase = '108.1706'
-=======
-    zMessagingDevVersionBase = '108.1704'
->>>>>>> 674df0c3
     zMessagingDevVersion = "${zMessagingDevVersionBase}@aar"
     // Release version number must be like this X.0(.Y)
     zMessagingReleaseVersion = System.getenv("ZMESSAGING_VERSION") ?: '108.1.396@aar'
