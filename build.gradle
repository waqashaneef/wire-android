// Top-level build file where you can add configuration options common to all sub-projects/modules.

buildscript {
    repositories {
        maven {
            url "https://dl.bintray.com/wire-android/third-party"
        }
        jcenter()
        mavenCentral()
    }

    dependencies {
        classpath 'com.android.tools.build:gradle:2.2.3'
        classpath 'com.jakewharton.hugo:hugo-plugin:1.2.1'
        classpath 'com.neenbedankt.gradle.plugins:android-apt:1.8'
        classpath 'com.mutualmobile.gradle.plugins:dexinfo:0.1.2'
        classpath 'com.wire:gradle-android-scala-plugin:1.5.0'
        classpath 'com.google.gms:google-services:3.0.0'
    }
}

plugins {
    id "com.github.hierynomus.license" version "0.13.1"
}

license {
    header = file('LICENSE_HEADER')
    ext.year = Calendar.getInstance().get(Calendar.YEAR)
    ext.name = 'Wire Swiss GmbH'
    skipExistingHeaders = true
}

allprojects {
    repositories {
        jcenter()
    }
}

task clean(type: Delete) {
    delete rootProject.buildDir
}

task licenseFormatAndroid(type: nl.javadude.gradle.plugins.license.License) {
    source = fileTree(dir: getRootDir()).include([
            "**/*.java",
            "**/*.scala",
            "**/*.gradle",
            "**/*.xml",
    ]).exclude([
            "**/*build*",
            "**/*target*",
            "**/*gen*",
            "**/*generated*",
    ])
}
licenseFormat.dependsOn licenseFormatAndroid

ext {
    majorVersion = "3.10."

    compileSdkVersion = 26
    // When upgrading minimum sdk you might want to search for occurrences of Build.VERSION_CODES.
    // There are some classes with possibility of being simplified.
    minSdkVersion = 17
    targetSdkVersion = 23
    buildToolsVersion = '26.0.1'
    scalaMajorVersion = '2.11'
    scalaVersion = scalaMajorVersion + '.12'
    sourceCompatibilityVersion = JavaVersion.VERSION_1_7
    targetCompatibilityVersion = JavaVersion.VERSION_1_7
    preDexLibs = !project.hasProperty('disablePreDex')

    checkstyleVersion = '6.18'
    pmdVersion = '5.4.1'
    supportLibVersion = '26.0.1'
    playServicesVersion = '11.0.0'

    audioVersion = System.getenv("AUDIO_VERSION") ?: '1.209.0@aar'
<<<<<<< HEAD
    zMessagingDevVersionBase = '122-SNAPSHOT'
=======
    zMessagingDevVersionBase = '122.1985'
>>>>>>> 1ae1b438
    zMessagingDevVersion = "${zMessagingDevVersionBase}@aar"
    // Release version number must be like this X.0(.Y)
    zMessagingReleaseVersion = System.getenv("ZMESSAGING_VERSION") ?: '122.1.448@aar'

    avsVersion = '4.1.133@aar'
    avsInternalVersion = avsVersion //leave this here in case we want to test specific AVS versions on internal
    avsName = 'avs'
    avsGroup = 'com.wire'

    // proprietary avs artifact configuration
    customAvsVersion = '4.2.28@aar'
    customAvsInternalVersion = customAvsVersion
    customAvsName = 'avs'
    customAvsGroup = 'com.wearezeta.avs'

    deps = [
            scala               : "org.scala-lang:scala-library:$scalaVersion",
            scalaReflect        : "org.scala-lang:scala-reflect:$scalaVersion",

            // Lint dependencies
            lintapi              : 'com.android.tools.lint:lint-api:24.5.0',
            lintchecks           : 'com.android.tools.lint:lint-checks:24.5.0',

            // Checkstyle dependencies
            checkstyleapi        : "com.puppycrawl.tools:checkstyle:$checkstyleVersion",

            // Support libs
            multidex             : "com.android.support:multidex:1.0.1",
            supportv4            : "com.android.support:support-v4:$supportLibVersion",
            supportv13           : "com.android.support:support-v13:$supportLibVersion",
            supportdesign        : "com.android.support:design:$supportLibVersion",
            appcompatv7          : "com.android.support:appcompat-v7:$supportLibVersion",
            recyclerview         : "com.android.support:recyclerview-v7:$supportLibVersion",
            supportannotations   : "com.android.support:support-annotations:$supportLibVersion",
            preferences          : "com.android.support:preference-v7:$supportLibVersion",
            cardview             : "com.android.support:cardview-v7:$supportLibVersion",

            // Play services
            psBase               : "com.google.android.gms:play-services-base:$playServicesVersion",
            psMaps               : "com.google.android.gms:play-services-maps:$playServicesVersion",
            psLocation           : "com.google.android.gms:play-services-location:$playServicesVersion",

            fcm                  : "com.google.firebase:firebase-messaging:$playServicesVersion",


            // Other
            timber               : 'com.jakewharton.timber:timber:4.1.1',
            hockey               : 'net.hockeyapp.android:HockeySDK:4.1.4',
            threetenabp          : 'com.jakewharton.threetenabp:threetenabp:1.0.3',
            mixpanel             : 'com.mixpanel.android:mixpanel-android:5.2.3',
            rebound              : 'com.facebook.rebound:rebound:0.3.8',
            supportpreferences   : 'net.xpece.android:support-preference:0.8.1',

            // Internal
            audioNotifications   : "com.wire:audio-notifications:$audioVersion",

            stetho               : 'com.facebook.stetho:stetho:1.4.2',

            // Test dependencies
            junit               : 'junit:junit:4.12',
            testutils           : "com.wire:testutils:$zMessagingDevVersionBase",
            scalatest           : "org.scalatest:scalatest_$scalaMajorVersion:2.2.6",
            testRunner          : 'com.android.support.test:runner:0.4.1',
            testRules           : 'com.android.support.test:rules:0.4.1',
            espresso            : 'com.android.support.test.espresso:espresso-core:2.2',
            espressoIntents     : 'com.android.support.test.espresso:espresso-intents:2.2',
            hamcrestCore        : 'org.hamcrest:hamcrest-core:1.3',
            hamcrestLib         : 'org.hamcrest:hamcrest-library:1.3',
            hamcrestIntegration : 'org.hamcrest:hamcrest-integration:1.3',

            mockitoCore         : 'org.mockito:mockito-core:1.10.19',
            //The dexmaker stuff is needed for Mockito to work completely
            dexmaker            : 'com.crittercism.dexmaker:dexmaker:1.4',
            dexmakerDx          : 'com.crittercism.dexmaker:dexmaker-dx:1.4',
            dexmakerMockito     : 'com.crittercism.dexmaker:dexmaker-mockito:1.4',

            // Translations
            translations        : 'com.wire:wiretranslations:1.+',

            //Json parser
            gson                : 'com.google.code.gson:gson:2.2.4',

            // Java Native Access
            jna                 : 'net.java.dev.jna:jna:4.4.0@aar',
            guava               : 'com.google.guava:guava:19.0'
    ]
}

allprojects {
    repositories {
        mavenLocal()
        maven { url "https://dl.bintray.com/wire-android/releases" }
        maven { url "https://dl.bintray.com/wire-android/snapshots" }
        maven { url "https://dl.bintray.com/wire-android/third-party" }
        maven { url 'https://maven.google.com' }
        mavenCentral()
    }
}

if (project.file('user.gradle').exists()) {
    apply from: "user.gradle"
}


task ci(dependsOn: [
                    ':app:assembleDevDebug',
                    ':app:lintDevDebug',
                    // By default on whole app
                    //':app:checkstyle',
                    ':app:pmd'
                    ]) {

    doLast {
        def lintReportsPattern = /\/?(.*)\/build\/outputs\/lint-results\-(devDebug|debug)\.xml/
        def pmdReportsPattern = /\/?(.*)\/build\/reports\/pmd\/pmd\.xml/
        def checkstyleReportsPattern = /\/?(.*)\/reports\/checkstyle\/checkstyle\.xml/

        def results = new HashMap<String, Map<String, List<Issue>>>()
        def totalIssues = 0

        def findFilenameClosure = {
            if (it.isDirectory()) {
                return;
            }
            def absolutePath = it.getAbsolutePath()
            def foundIssues = new ArrayList<Issue>()
            def type = ''
            if (absolutePath.matches(lintReportsPattern)) {
                def issues = new XmlParser().parse(it)
                type = 'Lint'
                issues.issue.each {
                    def id = it.'@summary'
                    it.location.each { foundIssues.add(new LintIssue(id, it)) }
                }
            } else if (absolutePath.matches(pmdReportsPattern)) {
                def issues = new XmlParser().parse(it)
                type = 'PMD'
                issues.file.each {
                    def file = new File(it.'@name')
                    it.violation.each { foundIssues.add(new PmdIssue(file, it)) }
                }
            } else if (absolutePath.matches(checkstyleReportsPattern)) {
                def files = new XmlParser().parse(it)
                type = 'Checkstyle'
                files.file.findAll { it.children().size() > 0 }.each {
                    def file = new File(it.'@name')
                    it.error.each { foundIssues.add(new CheckstyleIssue(file, it)) }
                }
            }
            if (foundIssues.size() > 0) {
                if (!results.containsKey(type)) {
                    results.put(type, new HashMap<String, List<Issue>>())
                }
                results.get(type).put(it, foundIssues)
                totalIssues += foundIssues.size()
            }
        }

        rootProject.rootDir.eachFileRecurse(findFilenameClosure)

        if (totalIssues > 0) {
            def message = new StringBuilder()
            message.append("Found ${totalIssues} issue${totalIssues == 1 ? '' : 's'}\n\n")
            for (def entry : results.entrySet()) {
                def issues = new StringBuilder()
                def count = 0;
                for (def file : entry.value.entrySet()) {
                    issues.append("> ${file.value.size()} in ${file.key}\n")
                    file.value.each { issues.append("\t${it}\n")}
                    count += file.value.size()
                }
                message.append("${entry.key}: ${count} issue${count == 1 ? '' : 's'}\n")
                        .append(issues.toString())
                        .append('\n')
            }
            throw new Exception(message.toString())
        } else {
            println 'No issues found'
        }
    }
}

class Issue {
    File file
    String line
    String column
    String error

    @Override
    public String toString() {
        return "${file}:${line}:${column}: ${error}";
    }
}

class LintIssue extends Issue {
    def LintIssue(String error, Node location) {
        file = new File(location.'@file')
        line = location.'@line'
        column = location.'@column'
        this.error = error
    }
}

class PmdIssue extends Issue {
    def PmdIssue(File file, Node violation) {
        this.file = file
        def beginline = violation.'@beginline'
        def endline = violation.'@endline'
        line = beginline == endline ? beginline : "${beginline}-${endline}"
        column = violation.'@begincolumn'
        error = violation.text().replaceAll(/\n/, '')
    }
}

class CheckstyleIssue extends Issue {
    def CheckstyleIssue(File file, Node node) {
        this.file = file
        line = node.'@line'
        column = node.'@column'
        error = node.'@message'
    }
}<|MERGE_RESOLUTION|>--- conflicted
+++ resolved
@@ -76,11 +76,7 @@
     playServicesVersion = '11.0.0'
 
     audioVersion = System.getenv("AUDIO_VERSION") ?: '1.209.0@aar'
-<<<<<<< HEAD
-    zMessagingDevVersionBase = '122-SNAPSHOT'
-=======
-    zMessagingDevVersionBase = '122.1985'
->>>>>>> 1ae1b438
+    zMessagingDevVersionBase = '122.1986'
     zMessagingDevVersion = "${zMessagingDevVersionBase}@aar"
     // Release version number must be like this X.0(.Y)
     zMessagingReleaseVersion = System.getenv("ZMESSAGING_VERSION") ?: '122.1.448@aar'
