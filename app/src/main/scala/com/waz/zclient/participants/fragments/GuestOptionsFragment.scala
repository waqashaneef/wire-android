--- conflicted
+++ resolved
@@ -42,12 +42,8 @@
   private lazy val convCtrl = inject[ConversationController]
 
   //TODO look into using something more similar to SwitchPreference
-<<<<<<< HEAD
-  private lazy val allowGustsSwitch = returning(view[SwitchCompat](R.id.allow_guests_switch)) { vh =>
+  private lazy val guestsSwitch = returning(view[SwitchCompat](R.id.guest_toggle)) { vh =>
     convCtrl.currentConvIsTeamOnly.currentValue.foreach(teamOnly => vh.foreach(_.setChecked(!teamOnly)))
-=======
-  private lazy val guestsSwitch = returning(view[SwitchCompat](R.id.guest_toggle)) { vh =>
->>>>>>> 4bdf074a
     convCtrl.currentConvIsTeamOnly.onUi(teamOnly => vh.foreach(_.setChecked(!teamOnly)))
   }
 
